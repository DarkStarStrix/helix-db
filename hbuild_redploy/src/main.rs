use anyhow::Result;
use aws_config::BehaviorVersion;
use aws_sdk_s3::Client;
use sonic_rs::{Deserialize, Serialize};
use tokio::io::AsyncWriteExt;
use std::fs::File;
use std::io::{Read, Write};
use std::{net::SocketAddr, process::Command};
use tokio::net::TcpListener;

// Constants for timeouts
//const SOCKET_TIMEOUT: Duration = Duration::from_secs(30);

// make sure build is run in sudo mode

#[derive(Debug, Deserialize, Serialize)]
pub struct HBuildDeployRequest {
    user_id: String,
    instance_id: String,
    version: String,
}

#[derive(Debug, Serialize)]
pub struct DeployResponse {
    success: bool,
    message: String,
    #[serde(skip_serializing_if = "Option::is_none")]
    error: Option<String>,
}

impl DeployResponse {
    fn success(message: String) -> Self {
        Self {
            success: true,
            message,
            error: None,
        }
    }

    fn error(message: String, error: String) -> Self {
        Self {
            success: false,
            message,
            error: Some(error),
        }
    }
}

#[tokio::main]
async fn main() -> Result<(), AdminError> {
    println!("Starting helix build service");
    // Initialize AWS SDK with explicit region configuration
    let bucket_region = std::env::var("S3_BUCKET_REGION").unwrap_or("us-west-1".to_string());
    println!("Using S3 bucket region: {}", bucket_region);
    
    let config = aws_config::load_defaults(BehaviorVersion::latest())
        .await
        .to_builder()
        .region(aws_config::Region::new(bucket_region.clone()))
        .build();
    let s3_client = Client::new(&config);
    
    println!("AWS region configured: {:?}", config.region());
    
    let user_id = std::env::var("USER_ID").unwrap_or("helix".to_string());
<<<<<<< HEAD
    let cluster_id = std::env::var("CLUSTER_ID").unwrap_or("helix".to_string());
=======
    println!("User ID: {}", user_id);
>>>>>>> 90f97f1b
    // run server on specified port
    let port = std::env::var("PORT").unwrap_or("8080".to_string());
    let instance_id = std::env::var("EC2_INSTANCE_ID").unwrap_or("helix".to_string());
    let addr: SocketAddr = format!("0.0.0.0:{}", port).parse().unwrap();
    let listener = TcpListener::bind(&addr).await.map_err(|e| {
        eprintln!("Failed to bind to address {}: {}", addr, e);
        AdminError::AdminConnectionError("Failed to bind to address".to_string(), e)
    })?;

    println!("Server listening on {}", addr);

    loop {
        match listener.accept().await {
            Ok((mut conn, addr)) => {
                println!("New connection from {}", addr);
                let s3_client_clone = s3_client.clone();
                let user_id_clone = user_id.clone();
<<<<<<< HEAD
                let cluster_id_clone = cluster_id.clone();
                tokio::spawn(async move {
                    // rename old binary
                    Command::new("mv")
                        .arg("helix")
                        .arg("helix_old")
                        .spawn()
                        .unwrap();

                    // pull binary from s3
                    let response = s3_client_clone
                        .get_object()
                        .bucket("helix-build")
                        .key(format!("{}/{}/helix/latest", user_id_clone, cluster_id_clone))
                        .send()
                        .await
                        .unwrap();

                    // create binary file or overwrite if it exists
                    let mut file = File::create("helix").unwrap();
                    let body = match response.body.collect().await {
                        Ok(body) => body.to_vec(),
=======
                let instance_id_clone = instance_id.clone();
                tokio::spawn(async move {
                    let response = match handle_deploy_request(&s3_client_clone, &user_id_clone, &instance_id_clone).await {
                        Ok(msg) => {
                            println!("Deployment successful: {}", msg);
                            DeployResponse::success(msg)
                        }
>>>>>>> 90f97f1b
                        Err(e) => {
                            eprintln!("Deployment failed: {}", e);
                            DeployResponse::error("Deployment failed".to_string(), e.to_string())
                        }
                    };
<<<<<<< HEAD
                    file.write_all(&body).unwrap();

                    // set permissions
                    Command::new("sudo ")
                        .arg("chmod")
                        .arg("+x")
                        .arg("helix")
                        .spawn()
                        .unwrap();

                    // restart systemd service
                    Command::new("sudo")
                        .arg("systemctl")
                        .arg("restart")
                        .arg("helix")
                        .spawn()
                        .unwrap();

                    // check if service is running
                    let output = Command::new("sudo")
                        .arg("systemctl")
                        .arg("status")
                        .arg("helix")
                        .output()
                        .unwrap();

                    // if not revert
                    if !output.status.success() {
                        Command::new("mv")
                            .arg("helix_old")
                            .arg("helix")
                            .spawn()
                            .unwrap();

                        Command::new("sudo")
                            .arg("systemctl")
                            .arg("restart")
                            .arg("helix")
                            .spawn()
                            .unwrap();

                        return;
=======

                    let response_json = sonic_rs::to_string(&response).unwrap_or_else(|_| {
                        r#"{"success":false,"message":"Failed to serialize response","error":"JSON serialization error"}"#.to_string()
                    });

                    let http_response = if response.success {
                        format!(
                            "HTTP/1.1 200 OK\r\nContent-Type: application/json\r\nContent-Length: {}\r\n\r\n{}",
                            response_json.len(),
                            response_json
                        )
>>>>>>> 90f97f1b
                    } else {
                        format!(
                            "HTTP/1.1 500 Internal Server Error\r\nContent-Type: application/json\r\nContent-Length: {}\r\n\r\n{}",
                            response_json.len(),
                            response_json
                        )
                    };

                    if let Err(e) = conn.write_all(http_response.as_bytes()).await {
                        eprintln!("Failed to send response: {}", e);
                    }
                });
            }
            Err(e) => {
                eprintln!("Error accepting connection: {:?}", e);
            }
        }
    }
}

async fn handle_deploy_request(s3_client: &Client, user_id: &str, instance_id: &str) -> Result<String, AdminError> {
    // Step 0: Debug AWS configuration and connectivity
    println!("Step 0: Verifying AWS configuration and S3 connectivity");
    println!("User ID: {}, Instance ID: {}", user_id, instance_id);
    
    // Try to list objects in the bucket to verify connectivity
    let list_response = s3_client
        .list_objects_v2()
        .bucket("helix-user-builds")
        .prefix(&format!("{}/{}/helix-container/", user_id, instance_id))
        .send()
        .await;
    
    match list_response {
        Ok(list_result) => {
            let contents = list_result.contents();
            println!("Found {} objects with prefix {}/{}/helix-container/", contents.len(), user_id, instance_id);
            for obj in contents {
                if let Some(key) = obj.key() {
                    println!("  - {}", key);
                    if let Some(size) = obj.size() {
                        println!("    Size: {} bytes", size);
                    }
                    if let Some(modified) = obj.last_modified() {
                        println!("    Last modified: {:?}", modified);
                    }
                }
            }
            if contents.is_empty() {
                println!("No objects found with prefix {}/{}/helix-container/", user_id, instance_id);
            }
        }
        Err(e) => {
            eprintln!("Failed to list objects in bucket: {:?}", e);
            return Err(AdminError::InvalidParameter(format!("Failed to verify S3 connectivity: {:?}", e)));
        }
    }

    // Step 2: Download new binary from S3
    println!("Step 2: Downloading new binary from S3 for user {} and instance {}", user_id, instance_id);
    let s3_key = format!("{}/{}/helix-container/latest", user_id, instance_id);
    println!("Attempting to download from bucket: helix-user-builds, key: {}", s3_key);
    
    let response = s3_client
        .get_object()
        .bucket("helix-user-builds")
        .key(&s3_key)
        .send()
        .await
        .map_err(|e| {
            eprintln!("S3 GetObject error details: {:?}", e);
            // Print more specific error information
            match &e {
                aws_sdk_s3::error::SdkError::ServiceError(service_err) => {
                    eprintln!("Service error: {:?}", service_err.err());
                    eprintln!("HTTP status: {:?}", service_err.raw().status());
                }
                aws_sdk_s3::error::SdkError::ConstructionFailure(construction_err) => {
                    eprintln!("Construction failure: {:?}", construction_err);
                }
                aws_sdk_s3::error::SdkError::TimeoutError(timeout_err) => {
                    eprintln!("Timeout error: {:?}", timeout_err);
                }
                aws_sdk_s3::error::SdkError::DispatchFailure(dispatch_err) => {
                    eprintln!("Dispatch failure: {:?}", dispatch_err);
                }
                _ => {
                    eprintln!("Other S3 error: {:?}", e);
                }
            }
            AdminError::S3DownloadError(format!("Failed to download from S3 (bucket: helix-user-builds, key: {})", s3_key), e)
        })?;

    let data = response
        .body
        .collect()
        .await
        .map_err(|e| AdminError::InvalidParameter(format!("Failed to read S3 response body {:?}", e)))?
        .into_bytes();

    let mut file = File::create("/root/.helix/bin/helix-container.new")
        .map_err(|e| AdminError::FileError("Failed to create new binary file".to_string(), e))?;
    
    file.write_all(&data)
        .map_err(|e| AdminError::FileError("Failed to write new binary".to_string(), e))?;
    
    // Ensure data is flushed to disk before proceeding
    file.flush()
        .map_err(|e| AdminError::FileError("Failed to flush binary file".to_string(), e))?;
    
    file.sync_all()
        .map_err(|e| AdminError::FileError("Failed to sync binary file to disk".to_string(), e))?;
    
    // Explicitly drop the file handle to ensure it's closed
    drop(file);

    // Step 3: Set permissions
    println!("Step 3: Setting permissions");
    let chmod_result = Command::new("chmod")
        .arg("+x")
        .arg("/root/.helix/bin/helix-container.new")
        .output()
        .map_err(|e| AdminError::CommandError("Failed to set permissions".to_string(), e))?;

    if !chmod_result.status.success() {
        let error_msg = String::from_utf8_lossy(&chmod_result.stderr);
        return Err(AdminError::InvalidParameter(format!(
            "Failed to set permissions: {}",
            error_msg
        )));
    }

    // rename the new binary to the old binary
    let rename_result = Command::new("mv")
        .arg("/root/.helix/bin/helix-container.new")
        .arg("/root/.helix/bin/helix-container")
        .output()
        .map_err(|e| AdminError::CommandError("Failed to rename binary".to_string(), e))?;

    if !rename_result.status.success() {
        let error_msg = String::from_utf8_lossy(&rename_result.stderr);
        return Err(AdminError::InvalidParameter(format!(
            "Failed to rename binary: {}",
            error_msg
        )));
    }

    // Step 4: restart systemd service
    println!("Step 4: Starting helix service");
    let start_result = Command::new("sudo")
        .arg("systemctl")
        .arg("restart")
        .arg("helix")
        .output()
        .map_err(|e| AdminError::CommandError("Failed to start service".to_string(), e))?;

    if !start_result.status.success() {
        let error_msg = String::from_utf8_lossy(&start_result.stderr);
        return Err(AdminError::InvalidParameter(format!(
            "Failed to restart service: {}",
            error_msg
        )));
    }

    // Step 5: Wait a moment for service to start, then check status
    println!("Step 5: Checking service status");
    tokio::time::sleep(tokio::time::Duration::from_secs(2)).await;
    
    let status_result = Command::new("sudo")
        .arg("systemctl")
        .arg("is-active")
        .arg("helix")
        .output()
        .map_err(|e| AdminError::CommandError("Failed to check service status".to_string(), e))?;

    if !status_result.status.success() {
        // Service failed to start, revert to old binary
        println!("Service failed to start, reverting to old binary");
        
        let revert_result = Command::new("mv")
            .arg("/root/.helix/bin/helix-container_old")
            .arg("/root/.helix/bin/helix-container")
            .output()
            .map_err(|e| AdminError::CommandError("Failed to revert binary".to_string(), e))?;

        if !revert_result.status.success() {
            return Err(AdminError::InvalidParameter(
                "Failed to revert to old binary after service failure".to_string()
            ));
        }

        let restart_old_result = Command::new("sudo")
            .arg("systemctl")
            .arg("restart")
            .arg("helix")
            .output()
            .map_err(|e| AdminError::CommandError("Failed to restart with old binary".to_string(), e))?;

        if !restart_old_result.status.success() {
            return Err(AdminError::InvalidParameter(
                "Failed to restart service with old binary".to_string()
            ));
        }

        return Err(AdminError::InvalidParameter(
            "New binary failed to start service, reverted to old version".to_string()
        ));
    }

    // Step 6: Clean up old binary if everything is successful
    println!("Step 6: Cleaning up old binary");
    let cleanup_result = Command::new("sudo")
        .arg("rm")
        .arg("-f")
        .arg("/root/.helix/bin/helix-container_old")
        .output()
        .map_err(|e| AdminError::CommandError("Failed to cleanup old binary".to_string(), e))?;

    if !cleanup_result.status.success() {
        println!("Warning: Failed to cleanup old binary, but deployment was successful");
    }

    Ok("Deployment completed successfully. New helix-container binary is running.".to_string())
}

#[derive(Debug)]
pub enum AdminError {
    AdminConnectionError(String, std::io::Error),
    S3DownloadError(String, aws_sdk_s3::error::SdkError<aws_sdk_s3::operation::get_object::GetObjectError>),
    CommandError(String, std::io::Error),
    FileError(String, std::io::Error),
    InvalidParameter(String),
}

impl std::fmt::Display for AdminError {
    fn fmt(&self, f: &mut std::fmt::Formatter<'_>) -> std::fmt::Result {
        match self {
            AdminError::AdminConnectionError(msg, err) => write!(f, "Connection error: {}: {}", msg, err),
            AdminError::S3DownloadError(msg, err) => write!(f, "S3 error: {}: {}", msg, err),
            AdminError::CommandError(msg, err) => write!(f, "Command error: {}: {}", msg, err),
            AdminError::FileError(msg, err) => write!(f, "File error: {}: {}", msg, err),
            AdminError::InvalidParameter(msg) => write!(f, "Invalid parameter: {}", msg),
        }
    }
}

impl std::error::Error for AdminError {}<|MERGE_RESOLUTION|>--- conflicted
+++ resolved
@@ -63,11 +63,7 @@
     println!("AWS region configured: {:?}", config.region());
     
     let user_id = std::env::var("USER_ID").unwrap_or("helix".to_string());
-<<<<<<< HEAD
     let cluster_id = std::env::var("CLUSTER_ID").unwrap_or("helix".to_string());
-=======
-    println!("User ID: {}", user_id);
->>>>>>> 90f97f1b
     // run server on specified port
     let port = std::env::var("PORT").unwrap_or("8080".to_string());
     let instance_id = std::env::var("EC2_INSTANCE_ID").unwrap_or("helix".to_string());
@@ -85,7 +81,6 @@
                 println!("New connection from {}", addr);
                 let s3_client_clone = s3_client.clone();
                 let user_id_clone = user_id.clone();
-<<<<<<< HEAD
                 let cluster_id_clone = cluster_id.clone();
                 tokio::spawn(async move {
                     // rename old binary
@@ -108,21 +103,11 @@
                     let mut file = File::create("helix").unwrap();
                     let body = match response.body.collect().await {
                         Ok(body) => body.to_vec(),
-=======
-                let instance_id_clone = instance_id.clone();
-                tokio::spawn(async move {
-                    let response = match handle_deploy_request(&s3_client_clone, &user_id_clone, &instance_id_clone).await {
-                        Ok(msg) => {
-                            println!("Deployment successful: {}", msg);
-                            DeployResponse::success(msg)
-                        }
->>>>>>> 90f97f1b
                         Err(e) => {
-                            eprintln!("Deployment failed: {}", e);
-                            DeployResponse::error("Deployment failed".to_string(), e.to_string())
+                            eprintln!("Error collecting body: {:?}", e);
+                            return;
                         }
                     };
-<<<<<<< HEAD
                     file.write_all(&body).unwrap();
 
                     // set permissions
@@ -165,19 +150,6 @@
                             .unwrap();
 
                         return;
-=======
-
-                    let response_json = sonic_rs::to_string(&response).unwrap_or_else(|_| {
-                        r#"{"success":false,"message":"Failed to serialize response","error":"JSON serialization error"}"#.to_string()
-                    });
-
-                    let http_response = if response.success {
-                        format!(
-                            "HTTP/1.1 200 OK\r\nContent-Type: application/json\r\nContent-Length: {}\r\n\r\n{}",
-                            response_json.len(),
-                            response_json
-                        )
->>>>>>> 90f97f1b
                     } else {
                         format!(
                             "HTTP/1.1 500 Internal Server Error\r\nContent-Type: application/json\r\nContent-Length: {}\r\n\r\n{}",

--- conflicted
+++ resolved
@@ -5,14 +5,6 @@
     utils::*,
 };
 use clap::Parser;
-<<<<<<< HEAD
-=======
-use futures_util::{FutureExt, TryFutureExt};
-#[cfg(feature = "ingestion")]
-use helixdb::ingestion_engine::{
-    postgres_ingestion::PostgresIngestor, sql_ingestion::SqliteIngestor,
-};
->>>>>>> 6aa095cc
 use helixdb::{helix_engine::graph_core::config::Config, utils::styled_string::StyledString};
 use sonic_rs::json;
 use spinners::{Spinner, Spinners};
@@ -1060,11 +1052,7 @@
                 }
             };
 
-<<<<<<< HEAD
-            if let Some(OutputLanguage::TypeScript) = command.lang {
-=======
-            if OutputLanguage::TypeScript == command.r#gen {
->>>>>>> 6aa095cc
+            if let Some(OutputLanguage::TypeScript) = command.r#gen {
                 match gen_typescript(&analyzed_source, &output) {
                     Ok(_) => {}
                     Err(e) => {
@@ -1399,6 +1387,7 @@
                 }
             }
         }
+
         CommandType::Login => {
             let home_dir = std::env::var("HOME").unwrap_or("~/".to_string());
             let config_path = &format!("{}/.helix", home_dir);

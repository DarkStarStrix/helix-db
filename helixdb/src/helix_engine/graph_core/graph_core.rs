--- conflicted
+++ resolved
@@ -1,4 +1,3 @@
-<<<<<<< HEAD
 use crate::{
     helix_engine::{
         storage_core::storage_core::HelixGraphStorage,
@@ -6,31 +5,14 @@
         graph_core::config::Config,
     },
     helix_gateway::mcp::mcp::{McpBackend, McpConnections},
-=======
-use crate::helix_engine::storage_core::storage_core::HelixGraphStorage;
-use crate::helix_engine::storage_core::storage_methods::StorageMethods;
-use crate::helix_engine::types::GraphError;
-use crate::helix_gateway::mcp::mcp::{McpBackend, McpConnections};
-use crate::props;
-use crate::protocol::filterable::{Filterable, FilterableType};
-use crate::protocol::remapping::{Remapping, ResponseRemapping};
-use std::collections::HashMap;
-use std::ops::Deref;
-use std::str;
-use std::sync::{Arc, Mutex, RwLock};
-
-use super::config::VectorConfig;
-use crate::helixc::parser::helix_parser::{
-    BooleanOp, Expression, GraphStep, HelixParser, IdType, Source, StartNode, Statement, Step,
-    Traversal,
 };
 use crate::protocol::{
     items::{Edge, Node},
     return_values::ReturnValue,
     value::Value,
->>>>>>> 5ee01552
 };
-use std::sync::{Arc, Mutex};
+
+use crate::helix_engine::graph_core::config::Config;
 
 #[derive(Debug)]
 pub enum QueryInput {

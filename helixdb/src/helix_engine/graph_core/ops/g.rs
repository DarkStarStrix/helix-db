use super::tr_val::TraversalVal;
use crate::{
    helix_engine::{
        graph_core::traversal_iter::{RoTraversalIterator, RwTraversalIterator},
        storage_core::storage_core::HelixGraphStorage,
        types::GraphError,
    },
    protocol::{
<<<<<<< HEAD
        items::{Edge, SerializedEdge},
=======
        filterable::{Filterable, FilterableType},
        items::{Edge, Node},
>>>>>>> f0ec2491
        label_hash::hash_label,
    },
};
use std::{collections::HashMap, sync::Arc};
use heed3::{PutFlags, RoTxn, RwTxn};

pub struct G {
    iter: std::iter::Once<Result<TraversalVal, GraphError>>,
}

// implementing iterator for OutIterator
impl Iterator for G {
    type Item = Result<TraversalVal, GraphError>;

    /// Returns the next outgoing node by decoding the edge id and then getting the edge and node
    fn next(&mut self) -> Option<Self::Item> {
        self.iter.next()
    }
}

impl G {
    pub fn new<'a>(
        storage: Arc<HelixGraphStorage>,
        txn: &'a RoTxn<'a>,
    ) -> RoTraversalIterator<'a, impl Iterator<Item = Result<TraversalVal, GraphError>>>
    where
        Self: Sized,
    {
        let iter = std::iter::once(Ok(TraversalVal::Empty));
        RoTraversalIterator {
            inner: iter,
            storage,
            txn,
        }
    }

    pub fn new_mut<'scope, 'env>(
        storage: Arc<HelixGraphStorage>,
        txn: &'scope mut RwTxn<'env>,
    ) -> RwTraversalIterator<'scope, 'env, impl Iterator<Item = Result<TraversalVal, GraphError>>>
    where
        Self: Sized,
    {
        let iter = std::iter::once(Ok(TraversalVal::Empty));
        RwTraversalIterator {
            inner: iter,
            storage,
            txn,
        }
    }

    pub fn new_from<'a>(
        storage: Arc<HelixGraphStorage>,
        txn: &'a RoTxn<'a>,
        vals: Vec<TraversalVal>,
    ) -> RoTraversalIterator<'a, impl Iterator<Item = Result<TraversalVal, GraphError>>> {
        RoTraversalIterator {
            inner: vals.into_iter().map(|val| Ok(val)),
            storage,
            txn,
        }
    }

    pub fn new_mut_from<'scope, 'env>(
        storage: Arc<HelixGraphStorage>,
        txn: &'scope mut RwTxn<'env>,
        // iter: impl Iterator<Item = Result<TraversalVal, GraphError>>
        vals: Vec<TraversalVal>,
    ) -> RwTraversalIterator<'scope, 'env, impl Iterator<Item = Result<TraversalVal, GraphError>>>
    {
        RwTraversalIterator {
            // inner: iter,
            inner: vals.into_iter().map(|val| Ok(val)),
            storage,
            txn,
        }
    }

    pub fn bulk_add_e(
        storage: Arc<HelixGraphStorage>,
        mut edges: Vec<(u128, u128, u128)>,
        should_check_nodes: bool,
        chunk_size: usize,
    ) -> Result<(), GraphError> {
        let mut result: Result<TraversalVal, GraphError> = Ok(TraversalVal::Empty);
        // sort by id
        edges.sort_unstable_by(|(_, _, id), (_, _, id_)| id.cmp(id_));

        let mut count = 0;
        println!("Adding edges");
        // EDGES
        let chunks = edges.chunks_mut(chunk_size);
        for chunk in chunks {
            let mut txn = storage.graph_env.write_txn().unwrap();
            for (e_from, e_to, e_id) in chunk.iter() {
                if should_check_nodes
                    && (storage
                        .nodes_db
                        .get(&txn, &HelixGraphStorage::node_key(&e_from))
                        .map_or(false, |node| node.is_none())
                        || storage
                            .nodes_db
                            .get(&txn, &HelixGraphStorage::node_key(&e_to))
                            .map_or(false, |node| node.is_none()))
                {
                    return Err(GraphError::NodeNotFound);
                }
                match {
                    Edge {
                        id: *e_id,
                        label: "knows".to_string(),
                        properties: None,
                        from_node: *e_from,
                        to_node: *e_to,
                    }
                    .encode_edge()
                } {
                    Ok(bytes) => {
                        if let Err(e) = storage.edges_db.put_with_flags(
                            &mut txn,
                            PutFlags::APPEND,
                            &HelixGraphStorage::edge_key(&e_id),
                            &bytes,
                        ) {
                            println!("error adding edge: {:?}", e);
                            return Err(GraphError::from(e));
                        }
                    }
                    Err(e) => {
                        println!("error serializing edge: {:?}", e);
                        return Err(GraphError::from(e));
                    }
                }

                count += 1;
                if count % 1000000 == 0 {
                    println!("Processed {} chunks", count);
                }
            }
            txn.commit()?;
        }

        count = 0;
        println!("Adding out edges");
        // OUT EDGES
        let mut prev_out = None;

        edges.sort_unstable_by(|(from, to, id), (from_, to_, id_)| {
            if from == from_ {
                id.cmp(id_)
            } else {
                from.cmp(from_)
            }
        });

        let chunks = edges.chunks_mut(chunk_size);
        for chunk in chunks {
            let mut txn = storage.graph_env.write_txn().unwrap();
            for (from_node, to_node, id) in chunk.iter() {
                // OUT EDGES
                let out_flag = if Some(from_node) == prev_out {
                    PutFlags::APPEND_DUP
                } else {
                    prev_out = Some(from_node);
                    PutFlags::APPEND
                };

                match storage.out_edges_db.put_with_flags(
                    &mut txn,
                    out_flag,
                    &HelixGraphStorage::out_edge_key(&from_node, &hash_label("knows", None)),
                    &HelixGraphStorage::pack_edge_data(&to_node, &id),
                ) {
                    Ok(_) => {}
                    Err(e) => {
                        println!("error adding out edge: {:?}", e);
                        return Err(GraphError::from(e));
                    }
                }
                count += 1;
                if count % 1000000 == 0 {
                    println!("Processed {} chunks", count);
                }
            }
            txn.commit()?;
        }

        count = 0;
        println!("Adding in edges");
        // IN EDGES
        edges.sort_unstable_by(
            |(from, to, id), (from_, to_, id_)| {
                if to == to_ {
                    id.cmp(id_)
                } else {
                    to.cmp(to_)
                }
            },
        );
        let mut prev_in = None;
        let chunks = edges.chunks_mut(chunk_size);
        for chunk in chunks {
            let mut txn = storage.graph_env.write_txn().unwrap();
            for (from_node, to_node, id) in chunk.iter() {
                // IN EDGES
                let in_flag = if Some(to_node) == prev_in {
                    PutFlags::APPEND_DUP
                } else {
                    prev_in = Some(to_node);
                    PutFlags::APPEND
                };

                match storage.in_edges_db.put_with_flags(
                    &mut txn,
                    in_flag,
                    &HelixGraphStorage::in_edge_key(&to_node, &hash_label("knows", None)),
                    &HelixGraphStorage::pack_edge_data(&from_node, &id),
                ) {
                    Ok(_) => {}
                    Err(e) => {
                        println!("error adding in edge: {:?}", e);
                        return Err(GraphError::from(e));
                    }
                }
                count += 1;
                if count % 1000000 == 0 {
                    println!("Processed {} chunks", count);
                }
            }
            txn.commit()?;
        }
        Ok(())
    }
}<|MERGE_RESOLUTION|>--- conflicted
+++ resolved
@@ -6,12 +6,8 @@
         types::GraphError,
     },
     protocol::{
-<<<<<<< HEAD
-        items::{Edge, SerializedEdge},
-=======
         filterable::{Filterable, FilterableType},
         items::{Edge, Node},
->>>>>>> f0ec2491
         label_hash::hash_label,
     },
 };

--- conflicted
+++ resolved
@@ -1025,10 +1025,6 @@
     }
 }
 
-<<<<<<< HEAD
-=======
-/* NOTE: commented out because at 1001 it expects Vec of (String, f64) but I (lukas) changed it to search -> Vec<HVector>
->>>>>>> 8d31c234
 impl VectorTraversalSteps for TraversalBuilder {
     fn vector_search(&mut self, txn: &RoTxn, query_vector: &HVector) -> &mut Self {
         let result = match self.storage.vectors.search(txn, query_vector, 10) {
@@ -1054,8 +1050,4 @@
     fn update_vector(&mut self, txn: &mut RwTxn, vector_id: &str, vector: &[f64]) -> &mut Self {
         self
     }
-<<<<<<< HEAD
-}
-=======
-}*/
->>>>>>> 8d31c234
+}
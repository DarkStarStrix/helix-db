use crate::{
    decode_u128,
    helix_engine::{
        graph_core::config::Config,
        storage_core::storage_methods::StorageMethods,
        types::GraphError,
        vector_core::vector_core::{HNSWConfig, VectorCore},
    },
    protocol::{
        filterable::Filterable,
        items::{v6_uuid, SerializedEdge, SerializedNode},
        label_hash::hash_label,
    },
    protocol::{
        items::{Edge, Node},
        value::Value,
    },
};

use heed3::byteorder::BE;
use heed3::{types::*, Database, DatabaseFlags, Env, EnvOpenOptions, RoTxn, RwTxn, WithTls};
use std::collections::HashMap;
use std::fs;
use std::path::Path;

use super::storage_methods::{BasicStorageMethods, DBMethods};

// Database names for different stores
const DB_NODES: &str = "nodes"; // For node data (n:)
const DB_EDGES: &str = "edges"; // For edge data (e:)
<<<<<<< HEAD
=======
                                //const DB_NODE_LABELS: &str = "node_labels"; // For node label indices (nl:)
                                //const DB_EDGE_LABELS: &str = "edge_labels"; // For edge label indices (el:)
>>>>>>> 8b3e1b22
const DB_OUT_EDGES: &str = "out_edges"; // For outgoing edge indices (o:)
const DB_IN_EDGES: &str = "in_edges"; // For incoming edge indices (i:)

// Key prefixes for different types of data



pub struct HelixGraphStorage {
    pub graph_env: Env<WithTls>,
    pub nodes_db: Database<U128<BE>, Bytes>,
    pub edges_db: Database<U128<BE>, Bytes>,
    pub out_edges_db: Database<Bytes, Bytes>,
    pub in_edges_db: Database<Bytes, Bytes>,
    pub secondary_indices: HashMap<String, Database<Bytes, Bytes>>,
    pub vectors: VectorCore,
}

impl HelixGraphStorage {
    pub fn new(path: &str, config: Config) -> Result<HelixGraphStorage, GraphError> {
        fs::create_dir_all(path)?;

        // Configure and open LMDB environment
        let graph_env = unsafe {
            EnvOpenOptions::new()
                .map_size(config.vector_config.db_max_size.unwrap_or(100) * 1024 * 1024 * 1024) // 10GB max
                .max_dbs(20)
                .max_readers(200)
                // .flags(EnvFlags::NO_META_SYNC)
                // .flags(EnvFlags::MAP_ASYNC)
                // .flags(EnvFlags::NO_SYNC)
                .open(Path::new(path))?
        };

        let mut wtxn = graph_env.write_txn()?;

        // Create/open all necessary databases
        let nodes_db = graph_env
            .database_options()
            .types::<U128<BE>, Bytes>()
            //.flags(DatabaseFlags::DUP_SORT | DatabaseFlags::DUP_FIXED) // NOTE: commend out because add_n gave error upon inserting
            .name(DB_NODES)
            .create(&mut wtxn)?;
        let edges_db = graph_env
            .database_options()
            .types::<U128<BE>, Bytes>()
            // .flags(DatabaseFlags::DUP_SORT | DatabaseFlags::DUP_FIXED)
            .name(DB_EDGES)
            .create(&mut wtxn)?;
        let out_edges_db: Database<Bytes, Bytes> = graph_env
            .database_options()
            .types::<Bytes, Bytes>()
            .flags(DatabaseFlags::DUP_SORT | DatabaseFlags::DUP_FIXED)
            .name(DB_OUT_EDGES)
            .create(&mut wtxn)?;
        let in_edges_db: Database<Bytes, Bytes> = graph_env
            .database_options()
            .types::<Bytes, Bytes>()
            .flags(DatabaseFlags::DUP_SORT | DatabaseFlags::DUP_FIXED)
            .name(DB_IN_EDGES)
            .create(&mut wtxn)?;
        // Create secondary indices
        let mut secondary_indices = HashMap::new();
        if let Some(indexes) = config.graph_config.secondary_indices {
            for index in indexes {
                secondary_indices.insert(
                    index.clone(),
                    graph_env.create_database(&mut wtxn, Some(&index))?,
                );
            }
        }
        println!("Secondary Indices: {:?}", secondary_indices);

        let vectors = VectorCore::new(
            &graph_env,
            &mut wtxn,
            HNSWConfig::new(
                config.vector_config.m,
                config.vector_config.ef_construction,
                config.vector_config.ef_search,
            ),
        )?;

        wtxn.commit()?;
        Ok(Self {
            graph_env,
            nodes_db,
            edges_db,
            out_edges_db,
            in_edges_db,
            secondary_indices,
            vectors,
        })
    }

    pub fn get_random_node(&self, txn: &RoTxn) -> Result<Node, GraphError> {
        match self.nodes_db.first(&txn)? {
            Some((_, data)) => Ok(bincode::deserialize(data)?),
            None => Err(GraphError::NodeNotFound),
        }
    }

    // todo look into using a shorter hash for space efficiency
    // #[inline(always)]
    // pub fn hash_label(label: &str) -> [u8; 4] {
    //     let mut hash = twox_hash::XxHash32::with_seed(0);
    //     hash.write(label.as_bytes());
    //     hash.finish_32().to_le_bytes()
    // }

    // #[inline(always)]
    // pub fn node_key(id: &u128) -> [u8; 16] {
    //     id.to_be_bytes()
    // }

    // #[inline(always)]
    // pub fn edge_key(id: &u128) -> [u8; 16] {
    //     id.to_be_bytes()
    // }

    #[inline(always)]
    pub fn node_key(id: &u128) -> &u128 {
        id
    }

    #[inline(always)]
    pub fn edge_key(id: &u128) -> &u128 {
        id
    }

    #[inline(always)]
    pub fn node_label_key(label: &[u8; 4], id: &u128) -> [u8; 20] {
        let mut key = [0u8; 20];
        key[0..4].copy_from_slice(label);
        key[4..20].copy_from_slice(&id.to_be_bytes());
        key
    }

    #[inline(always)]
    pub fn edge_label_key(label: &[u8; 4], id: &u128) -> [u8; 20] {
        let mut key = [0u8; 20];
        key[0..4].copy_from_slice(label);
        key[4..20].copy_from_slice(&id.to_be_bytes());
        key
    }

    // key = from-node(16) | label-id(4)                 ← 20 B
    // val = to-node(16)  | edge-id(16)                  ← 32 B (DUPFIXED)
    #[inline(always)]
    pub fn out_edge_key(from_node_id: &u128, label: &[u8; 4]) -> [u8; 20] {
        let mut key = [0u8; 20];
        key[0..16].copy_from_slice(&from_node_id.to_be_bytes());
        key[16..20].copy_from_slice(label);
        key
    }

    #[inline(always)]
    pub fn in_edge_key(to_node_id: &u128, label: &[u8; 4]) -> [u8; 20] {
        let mut key = [0u8; 20];
        key[0..16].copy_from_slice(&to_node_id.to_be_bytes());
        key[16..20].copy_from_slice(label);
        key
    }

    #[inline(always)]
    pub fn pack_edge_data(node_id: &u128, edge_id: &u128) -> [u8; 32] {
        let mut key = [0u8; 32];
        key[0..16].copy_from_slice(&edge_id.to_be_bytes());
        key[16..32].copy_from_slice(&node_id.to_be_bytes());
        key
    }

    #[inline(always)]
    pub fn unpack_adj_edge_data(data: &[u8]) -> Result<(u128, u128), GraphError> {
        let edge_id = u128::from_be_bytes(
            data[0..16]
                .try_into()
                .map_err(|_| GraphError::SliceLengthError)?,
        );
        let node_id = u128::from_be_bytes(
            data[16..32]
                .try_into()
                .map_err(|_| GraphError::SliceLengthError)?,
        );
        Ok((node_id, edge_id))
    }

    pub fn get_u128_from_bytes(bytes: &[u8]) -> Result<u128, GraphError> {
        let mut arr = [0u8; 16];
        arr.copy_from_slice(bytes);
        let res = u128::from_be_bytes(arr);
        Ok(res)
    }
}

impl DBMethods for HelixGraphStorage {
    fn create_secondary_index(&mut self, name: &str) -> Result<(), GraphError> {
        let mut wtxn = self.graph_env.write_txn()?;
        let db = self.graph_env.create_database(&mut wtxn, Some(name))?;
        wtxn.commit()?;
        self.secondary_indices.insert(name.to_string(), db);
        Ok(())
    }

    fn drop_secondary_index(&mut self, name: &str) -> Result<(), GraphError> {
        let mut wtxn = self.graph_env.write_txn()?;
        let db = self
            .secondary_indices
            .get(name)
            .ok_or(GraphError::New(format!(
                "Secondary Index {} not found",
                name
            )))?;
        db.clear(&mut wtxn)?;
        wtxn.commit()?;
        self.secondary_indices.remove(name);
        Ok(())
    }
}

impl BasicStorageMethods for HelixGraphStorage {
    #[inline(always)]
    fn get_temp_node<'a>(&self, txn: &'a RoTxn, id: &u128) -> Result<&'a [u8], GraphError> {
        match self.nodes_db.get(&txn, Self::node_key(id))? {
            Some(data) => Ok(data),
            None => Err(GraphError::NodeNotFound),
        }
    }

    #[inline(always)]
    fn get_temp_edge<'a>(&self, txn: &'a RoTxn, id: &u128) -> Result<&'a [u8], GraphError> {
        match self.edges_db.get(&txn, Self::edge_key(id))? {
            Some(data) => Ok(data),
            None => Err(GraphError::EdgeNotFound),
        }
    }
}

impl StorageMethods for HelixGraphStorage {
    #[inline(always)]
    fn check_exists(&self, txn: &RoTxn, id: &u128) -> Result<bool, GraphError> {
        // let txn = txn.read_txn();
        let exists = self.nodes_db.get(txn, Self::node_key(id))?.is_some();
        Ok(exists)
    }

    #[inline(always)]
    fn get_node(&self, txn: &RoTxn, id: &u128) -> Result<Node, GraphError> {
        let node = match self.nodes_db.get(txn, Self::node_key(id))? {
            Some(data) => data,
            None => return Err(GraphError::NodeNotFound),
        };
        let node: Node = match SerializedNode::decode_node(&node, *id) {
            Ok(node) => node,
            Err(e) => return Err(e),
        };
        Ok(node)
    }

    #[inline(always)]
    fn get_edge(&self, txn: &RoTxn, id: &u128) -> Result<Edge, GraphError> {
        let edge = match self.edges_db.get(txn, Self::edge_key(id))? {
            Some(data) => data,
            None => return Err(GraphError::EdgeNotFound),
        };
        let edge: Edge = match SerializedEdge::decode_edge(&edge, *id) {
            Ok(edge) => edge,
            Err(e) => return Err(e),
        };
        Ok(edge)
    }


    // LEAVE FOR NOW
    // fn get_node_by_secondary_index(
    //     &self,
    //     txn: &RoTxn,
    //     index: &str,
    //     key: &Value,
    // ) -> Result<Node, GraphError> {
    //     let db = self
    //         .secondary_indices
    //         .get(index)
    //         .ok_or(GraphError::New(format!(
    //             "Secondary Index {} not found",
    //             index
    //         )))?;
    //     let node_id = db
    //         .get(txn, &bincode::serialize(key)?)?
    //         .ok_or(GraphError::NodeNotFound)?;
    //     let node_id = Self::get_u128_from_bytes(&node_id)?;
    //     self.get_node(txn, &node_id)
    // }

    fn drop_node(&self, txn: &mut RwTxn, id: &u128) -> Result<(), GraphError> {
        // Get node to get its label
        //let node = self.get_node(txn, id)?;

        // Delete outgoing edges
        let out_edges = {
            let iter = self.out_edges_db.get_duplicates(&txn, &id.to_be_bytes())?;
            match iter {
                Some(iter) => {
                    let capacity = match iter.size_hint() {
                        (_, Some(upper)) => upper,
                        (lower, None) => lower,
                    };
                    let mut out_edges = Vec::with_capacity(capacity);

                    for result in iter {
                        let (_, value) = result?;
                        let (edge_id, _) = Self::unpack_adj_edge_data(&value)?;

                        if let Some(edge_data) =
                            &self.edges_db.get(&txn, &Self::edge_key(&edge_id))?
                        {
                            let edge: Edge = bincode::deserialize(edge_data)?;
                            out_edges.push(edge);
                        }
                    }
                    out_edges
                }
                None => {
                    return Ok(());
                }
            }
        };

        // Delete incoming edges

        let in_edges = {
            let iter = self.in_edges_db.get_duplicates(&txn, &id.to_be_bytes())?;
            match iter {
                Some(iter) => {
                    let capacity = match iter.size_hint() {
                        (_, Some(c)) => c,
                        (c, None) => c,
                    };
                    let mut in_edges = Vec::with_capacity(capacity);

                    for result in iter {
                        let (_, value) = result?;
                        let (edge_id, _) = Self::unpack_adj_edge_data(&value)?;

                        if let Some(edge_data) =
                            self.edges_db.get(&txn, &Self::edge_key(&edge_id))?
                        {
                            let edge: Edge = bincode::deserialize(edge_data)?;
                            in_edges.push(edge);
                        }
                    }
                    in_edges
                }
                None => {
                    return Ok(());
                }
            }
        };

        // Delete all related data
        for edge in out_edges.iter().chain(in_edges.iter()) {
            // Delete edge data
            let label_hash = hash_label(&edge.label, None);
            self.edges_db.delete(txn, &Self::edge_key(&edge.id))?;
            self.out_edges_db
                .delete(txn, &Self::out_edge_key(&edge.from_node, &label_hash))?;
            self.in_edges_db
                .delete(txn, &Self::in_edge_key(&edge.to_node, &label_hash))?;
        }

        // Delete node data and label
        self.nodes_db.delete(txn, Self::node_key(id))?;

        Ok(())
    }

    fn drop_edge(&self, txn: &mut RwTxn, edge_id: &u128) -> Result<(), GraphError> {
        // Get edge data first
        let edge_data = match self.edges_db.get(&txn, &Self::edge_key(edge_id))? {
            Some(data) => data,
            None => return Err(GraphError::EdgeNotFound),
        };
        let edge: Edge = bincode::deserialize(edge_data)?;
        let label_hash = hash_label(&edge.label, None);
        // Delete all edge-related data
        self.edges_db.delete(txn, &Self::edge_key(edge_id))?;
        self.out_edges_db
            .delete(txn, &Self::out_edge_key(&edge.from_node, &label_hash))?;
        self.in_edges_db
            .delete(txn, &Self::in_edge_key(&edge.to_node, &label_hash))?;

        Ok(())
    }
<<<<<<< HEAD
}
=======

    fn create_node(
        &self,
        txn: &mut RwTxn,
        label: &str,
        properties: impl IntoIterator<Item = (String, Value)>,
        secondary_indices: Option<&[String]>,
        id: Option<u128>,
    ) -> Result<Node, GraphError> {
        let node = Node {
            id: id.unwrap_or(v6_uuid()),
            label: label.to_string(),
            properties: HashMap::from_iter(properties),
        };

        //     // Store node data
        //     self.nodes_db
        //         .put(txn, &Self::node_key(&node.id), &SerializedNode::encode_node(&node)?)?;
        //     let label_hash = hash_label(label, None);
        //     // Store node label index

        //     for index in secondary_indices.unwrap_or(&[]) {
        //         match self.secondary_indices.get(index) {
        //             Some(db) => {
        //                 let key = match node.check_property(index) {
        //                     Some(value) => value,
        //                     None => {
        //                         return Err(GraphError::New(format!(
        //                             "Secondary Index {} not found",
        //                             index
        //                         )))
        //                     }
        //                 };
        //                 db.put(txn, &bincode::serialize(&key)?, &node.id.to_be_bytes())?;
        //             }
        //             None => {
        //                 return Err(GraphError::New(format!(
        //                     "Secondary Index {} not found",
        //                     index
        //                 )))
        //             }
        //         }
        //     }

        Ok(node)
    }

    fn create_edge(
        &self,
        txn: &mut RwTxn,
        label: &str,
        from_node: &u128,
        to_node: &u128,
        properties: impl IntoIterator<Item = (String, Value)>,
    ) -> Result<Edge, GraphError> {
        // Check if nodes exist

        // if self.check_exists(from_node)? || self.check_exists(to_node)? {
        //     return Err(GraphError::New(
        //         "One or both nodes do not exist".to_string(),
        //     ));
        // }
        if self.nodes_db.get(txn, Self::node_key(from_node))?.is_none()
            || self.nodes_db.get(txn, Self::node_key(to_node))?.is_none()
        {
            return Err(GraphError::NodeNotFound);
        }

        let edge = Edge {
            id: v6_uuid(),
            label: label.to_string(),
            from_node: *from_node,
            to_node: *to_node,
            properties: HashMap::from_iter(properties),
        };

        // Store edge data
        self.edges_db.put(
            txn,
            &Self::edge_key(&edge.id),
            &SerializedEdge::encode_edge(&edge)?,
        )?;

        let label_hash = hash_label(label, None);
        // Store edge label index

        // Store edge - node maps
        self.out_edges_db.put(
            txn,
            &Self::out_edge_key(from_node, &label_hash),
            &Self::pack_edge_data(to_node, &edge.id),
        )?;

        self.in_edges_db.put(
            txn,
            &Self::in_edge_key(to_node, &label_hash),
            &Self::pack_edge_data(from_node, &edge.id),
        )?;

        Ok(edge)
    }
}

// impl SearchMethods for HelixGraphStorage {
//     fn shortest_path(
//         &self,
//         txn: &RoTxn,
//         edge_label: &str,
//         from_id: &u128,
//         to_id: &u128,
//     ) -> Result<(Vec<Node>, Vec<Edge>), GraphError> {
//     let mut queue = VecDeque::with_capacity(32);
//     let mut visited = HashSet::with_capacity(64);
//     let mut parent: HashMap<u128, (u128, Edge)> = HashMap::with_capacity(32);
//     queue.push_back(*from_id);
//     visited.insert(*from_id);

//     let reconstruct_path = |parent: &HashMap<u128, (u128, Edge)>,
//                             start_id: &u128,
//                             end_id: &u128|
//      -> Result<(Vec<Node>, Vec<Edge>), GraphError> {
//         let mut nodes = Vec::with_capacity(parent.len());
//         let mut edges = Vec::with_capacity(parent.len() - 1);

//         let mut current = end_id;

//         while current != start_id {
//             nodes.push(self.get_node(txn, current)?);

//             let (prev_node, edge) = &parent[current];
//             edges.push(edge.clone());
//             current = prev_node;
//         }

//         nodes.push(self.get_node(txn, start_id)?);

//         Ok((nodes, edges))
//     };

//     while let Some(current_id) = queue.pop_front() {
//         let out_prefix = Self::out_edge_key(&current_id, edge_label, None);
//         let iter = self
//             .out_edges_db
//             .lazily_decode_data()
//             .prefix_iter(&txn, &out_prefix)?;

//         for result in iter {
//             let (key, value) = result?;
//             let to_node = Self::get_u128_from_bytes(&key[out_prefix.len()..])?;

//             if !visited.contains(&to_node) {
//                 visited.insert(to_node);
//                 let edge_id = decode_u128!(value);
//                 let edge = self.get_edge(&txn, &edge_id)?;
//                 parent.insert(to_node, (current_id, edge));

//                 if to_node == *to_id {
//                     return reconstruct_path(&parent, from_id, to_id);
//                 }

//                 queue.push_back(to_node);
//             }
//         }
//     }

//     Err(GraphError::from(format!(
//         "No path found between {} and {}",
//         from_id, to_id
//     )))
// }

//     fn shortest_mutual_path(
//         &self,
//         txn: &RoTxn,
//         edge_label: &str,
//         from_id: &u128,
//         to_id: &u128,
//     ) -> Result<(Vec<Node>, Vec<Edge>), GraphError> {
//         let mut queue = VecDeque::with_capacity(32);
//         let mut visited = HashSet::with_capacity(64);
//         let mut parent = HashMap::with_capacity(32);

//         queue.push_back(*from_id);
//         visited.insert(*from_id);

//         let reconstruct_path = |parent: &HashMap<u128, (u128, Edge)>,
//                                 start_id: &u128,
//                                 end_id: &u128|
//          -> Result<(Vec<Node>, Vec<Edge>), GraphError> {
//             let mut nodes = Vec::with_capacity(parent.len());
//             let mut edges = Vec::with_capacity(parent.len() - 1);

//             let mut current = end_id;

//             while current != start_id {
//                 nodes.push(self.get_node(txn, current)?);

//                 let (prev_node, edge) = &parent[current];
//                 edges.push(edge.clone());
//                 current = prev_node;
//             }
//             nodes.push(self.get_node(txn, start_id)?);
//             Ok((nodes, edges))
//         };

//         while let Some(current_id) = queue.pop_front() {
//             let out_prefix = Self::out_edge_key(&current_id, edge_label, None);
//             let iter = self
//                 .out_edges_db
//                 .lazily_decode_data()
//                 .prefix_iter(&txn, &out_prefix)?;

//             for result in iter {
//                 let (key, value) = result?;
//                 let to_node = Self::get_u128_from_bytes(&key[out_prefix.len()..])?;

//                 println!("To Node: {}", to_node);
//                 println!("Current: {}", current_id);
//                 // Check if there's a reverse edge
//                 let reverse_edge_key = Self::out_edge_key(&to_node, edge_label, Some(&current_id));

//                 let has_reverse_edge = self.out_edges_db.get(&txn, &reverse_edge_key)?.is_some();

//                 // Only proceed if there's a mutual connection
//                 if has_reverse_edge && !visited.contains(&to_node) {
//                     visited.insert(to_node);
//                     let edge_id = decode_u128!(value);
//                     let edge = self.get_edge(&txn, &edge_id)?;
//                     parent.insert(to_node, (current_id, edge));

//                     if to_node == *to_id {
//                         return reconstruct_path(&parent, from_id, to_id);
//                     }

//                     queue.push_back(to_node);
//                 }
//             }
//         }

//         Err(GraphError::from(format!(
//             "No mutual path found between {} and {}",
//             from_id, to_id
//         )))
//     }
// }
>>>>>>> 8b3e1b22
<|MERGE_RESOLUTION|>--- conflicted
+++ resolved
@@ -1,5 +1,4 @@
 use crate::{
-    decode_u128,
     helix_engine::{
         graph_core::config::Config,
         storage_core::storage_methods::StorageMethods,
@@ -28,11 +27,6 @@
 // Database names for different stores
 const DB_NODES: &str = "nodes"; // For node data (n:)
 const DB_EDGES: &str = "edges"; // For edge data (e:)
-<<<<<<< HEAD
-=======
-                                //const DB_NODE_LABELS: &str = "node_labels"; // For node label indices (nl:)
-                                //const DB_EDGE_LABELS: &str = "edge_labels"; // For edge label indices (el:)
->>>>>>> 8b3e1b22
 const DB_OUT_EDGES: &str = "out_edges"; // For outgoing edge indices (o:)
 const DB_IN_EDGES: &str = "in_edges"; // For incoming edge indices (i:)
 
@@ -425,252 +419,4 @@
 
         Ok(())
     }
-<<<<<<< HEAD
-}
-=======
-
-    fn create_node(
-        &self,
-        txn: &mut RwTxn,
-        label: &str,
-        properties: impl IntoIterator<Item = (String, Value)>,
-        secondary_indices: Option<&[String]>,
-        id: Option<u128>,
-    ) -> Result<Node, GraphError> {
-        let node = Node {
-            id: id.unwrap_or(v6_uuid()),
-            label: label.to_string(),
-            properties: HashMap::from_iter(properties),
-        };
-
-        //     // Store node data
-        //     self.nodes_db
-        //         .put(txn, &Self::node_key(&node.id), &SerializedNode::encode_node(&node)?)?;
-        //     let label_hash = hash_label(label, None);
-        //     // Store node label index
-
-        //     for index in secondary_indices.unwrap_or(&[]) {
-        //         match self.secondary_indices.get(index) {
-        //             Some(db) => {
-        //                 let key = match node.check_property(index) {
-        //                     Some(value) => value,
-        //                     None => {
-        //                         return Err(GraphError::New(format!(
-        //                             "Secondary Index {} not found",
-        //                             index
-        //                         )))
-        //                     }
-        //                 };
-        //                 db.put(txn, &bincode::serialize(&key)?, &node.id.to_be_bytes())?;
-        //             }
-        //             None => {
-        //                 return Err(GraphError::New(format!(
-        //                     "Secondary Index {} not found",
-        //                     index
-        //                 )))
-        //             }
-        //         }
-        //     }
-
-        Ok(node)
-    }
-
-    fn create_edge(
-        &self,
-        txn: &mut RwTxn,
-        label: &str,
-        from_node: &u128,
-        to_node: &u128,
-        properties: impl IntoIterator<Item = (String, Value)>,
-    ) -> Result<Edge, GraphError> {
-        // Check if nodes exist
-
-        // if self.check_exists(from_node)? || self.check_exists(to_node)? {
-        //     return Err(GraphError::New(
-        //         "One or both nodes do not exist".to_string(),
-        //     ));
-        // }
-        if self.nodes_db.get(txn, Self::node_key(from_node))?.is_none()
-            || self.nodes_db.get(txn, Self::node_key(to_node))?.is_none()
-        {
-            return Err(GraphError::NodeNotFound);
-        }
-
-        let edge = Edge {
-            id: v6_uuid(),
-            label: label.to_string(),
-            from_node: *from_node,
-            to_node: *to_node,
-            properties: HashMap::from_iter(properties),
-        };
-
-        // Store edge data
-        self.edges_db.put(
-            txn,
-            &Self::edge_key(&edge.id),
-            &SerializedEdge::encode_edge(&edge)?,
-        )?;
-
-        let label_hash = hash_label(label, None);
-        // Store edge label index
-
-        // Store edge - node maps
-        self.out_edges_db.put(
-            txn,
-            &Self::out_edge_key(from_node, &label_hash),
-            &Self::pack_edge_data(to_node, &edge.id),
-        )?;
-
-        self.in_edges_db.put(
-            txn,
-            &Self::in_edge_key(to_node, &label_hash),
-            &Self::pack_edge_data(from_node, &edge.id),
-        )?;
-
-        Ok(edge)
-    }
-}
-
-// impl SearchMethods for HelixGraphStorage {
-//     fn shortest_path(
-//         &self,
-//         txn: &RoTxn,
-//         edge_label: &str,
-//         from_id: &u128,
-//         to_id: &u128,
-//     ) -> Result<(Vec<Node>, Vec<Edge>), GraphError> {
-//     let mut queue = VecDeque::with_capacity(32);
-//     let mut visited = HashSet::with_capacity(64);
-//     let mut parent: HashMap<u128, (u128, Edge)> = HashMap::with_capacity(32);
-//     queue.push_back(*from_id);
-//     visited.insert(*from_id);
-
-//     let reconstruct_path = |parent: &HashMap<u128, (u128, Edge)>,
-//                             start_id: &u128,
-//                             end_id: &u128|
-//      -> Result<(Vec<Node>, Vec<Edge>), GraphError> {
-//         let mut nodes = Vec::with_capacity(parent.len());
-//         let mut edges = Vec::with_capacity(parent.len() - 1);
-
-//         let mut current = end_id;
-
-//         while current != start_id {
-//             nodes.push(self.get_node(txn, current)?);
-
-//             let (prev_node, edge) = &parent[current];
-//             edges.push(edge.clone());
-//             current = prev_node;
-//         }
-
-//         nodes.push(self.get_node(txn, start_id)?);
-
-//         Ok((nodes, edges))
-//     };
-
-//     while let Some(current_id) = queue.pop_front() {
-//         let out_prefix = Self::out_edge_key(&current_id, edge_label, None);
-//         let iter = self
-//             .out_edges_db
-//             .lazily_decode_data()
-//             .prefix_iter(&txn, &out_prefix)?;
-
-//         for result in iter {
-//             let (key, value) = result?;
-//             let to_node = Self::get_u128_from_bytes(&key[out_prefix.len()..])?;
-
-//             if !visited.contains(&to_node) {
-//                 visited.insert(to_node);
-//                 let edge_id = decode_u128!(value);
-//                 let edge = self.get_edge(&txn, &edge_id)?;
-//                 parent.insert(to_node, (current_id, edge));
-
-//                 if to_node == *to_id {
-//                     return reconstruct_path(&parent, from_id, to_id);
-//                 }
-
-//                 queue.push_back(to_node);
-//             }
-//         }
-//     }
-
-//     Err(GraphError::from(format!(
-//         "No path found between {} and {}",
-//         from_id, to_id
-//     )))
-// }
-
-//     fn shortest_mutual_path(
-//         &self,
-//         txn: &RoTxn,
-//         edge_label: &str,
-//         from_id: &u128,
-//         to_id: &u128,
-//     ) -> Result<(Vec<Node>, Vec<Edge>), GraphError> {
-//         let mut queue = VecDeque::with_capacity(32);
-//         let mut visited = HashSet::with_capacity(64);
-//         let mut parent = HashMap::with_capacity(32);
-
-//         queue.push_back(*from_id);
-//         visited.insert(*from_id);
-
-//         let reconstruct_path = |parent: &HashMap<u128, (u128, Edge)>,
-//                                 start_id: &u128,
-//                                 end_id: &u128|
-//          -> Result<(Vec<Node>, Vec<Edge>), GraphError> {
-//             let mut nodes = Vec::with_capacity(parent.len());
-//             let mut edges = Vec::with_capacity(parent.len() - 1);
-
-//             let mut current = end_id;
-
-//             while current != start_id {
-//                 nodes.push(self.get_node(txn, current)?);
-
-//                 let (prev_node, edge) = &parent[current];
-//                 edges.push(edge.clone());
-//                 current = prev_node;
-//             }
-//             nodes.push(self.get_node(txn, start_id)?);
-//             Ok((nodes, edges))
-//         };
-
-//         while let Some(current_id) = queue.pop_front() {
-//             let out_prefix = Self::out_edge_key(&current_id, edge_label, None);
-//             let iter = self
-//                 .out_edges_db
-//                 .lazily_decode_data()
-//                 .prefix_iter(&txn, &out_prefix)?;
-
-//             for result in iter {
-//                 let (key, value) = result?;
-//                 let to_node = Self::get_u128_from_bytes(&key[out_prefix.len()..])?;
-
-//                 println!("To Node: {}", to_node);
-//                 println!("Current: {}", current_id);
-//                 // Check if there's a reverse edge
-//                 let reverse_edge_key = Self::out_edge_key(&to_node, edge_label, Some(&current_id));
-
-//                 let has_reverse_edge = self.out_edges_db.get(&txn, &reverse_edge_key)?.is_some();
-
-//                 // Only proceed if there's a mutual connection
-//                 if has_reverse_edge && !visited.contains(&to_node) {
-//                     visited.insert(to_node);
-//                     let edge_id = decode_u128!(value);
-//                     let edge = self.get_edge(&txn, &edge_id)?;
-//                     parent.insert(to_node, (current_id, edge));
-
-//                     if to_node == *to_id {
-//                         return reconstruct_path(&parent, from_id, to_id);
-//                     }
-
-//                     queue.push_back(to_node);
-//                 }
-//             }
-//         }
-
-//         Err(GraphError::from(format!(
-//             "No mutual path found between {} and {}",
-//             from_id, to_id
-//         )))
-//     }
-// }
->>>>>>> 8b3e1b22
+}
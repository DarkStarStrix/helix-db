--- conflicted
+++ resolved
@@ -39,11 +39,7 @@
         Self {
             m: o_m,
             m_max: 2 * o_m,
-<<<<<<< HEAD
-            ef_construct: 400,
-=======
             ef_construct: 256,
->>>>>>> 19e7aefb
             ef_c: 10,
             max_elements: n,
             m_l: 1.0 / (o_m as f64).log10(),
